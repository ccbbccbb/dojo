--- conflicted
+++ resolved
@@ -1,10 +1,7 @@
 #![cfg_attr(not(test), warn(unused_crate_dependencies))]
 
-<<<<<<< HEAD
-=======
 mod exit;
 
->>>>>>> 18bddac3
 use std::future::IntoFuture;
 use std::net::SocketAddr;
 use std::sync::Arc;
@@ -28,12 +25,8 @@
 use katana_db::mdbx::DbEnv;
 use katana_executor::implementation::blockifier::BlockifierFactory;
 use katana_executor::{ExecutorFactory, SimulationFlag};
-<<<<<<< HEAD
 use katana_pipeline::stage::{self, DAClient, StateDiffDownloader};
-use katana_pipeline::{da_sync, retrieve_da_tip, Pipeline};
-=======
-use katana_pipeline::{stage, Pipeline};
->>>>>>> 18bddac3
+use katana_pipeline::{da_sync, retrieve_da_tip, stage, Pipeline};
 use katana_pool::ordering::FiFo;
 use katana_pool::validation::stateful::TxValidator;
 use katana_pool::TxPool;
@@ -69,12 +62,6 @@
     pub node: Node,
     /// Handle to the rpc server.
     pub rpc: RpcServer,
-<<<<<<< HEAD
-    pub task_manager: TaskManager,
-    pub backend: Arc<Backend<BlockifierFactory>>,
-    pub block_producer: BlockProducer<BlockifierFactory>,
-=======
->>>>>>> 18bddac3
 }
 
 impl LaunchedNode {
@@ -293,57 +280,6 @@
 
     let validator = block_producer.validator();
     let pool = TxPool::new(validator.clone(), FiFo::new());
-<<<<<<< HEAD
-
-    // --- build metrics service
-
-    // Metrics recorder must be initialized before calling any of the metrics macros, in order for
-    // it to be registered.
-    if let Some(addr) = server_config.metrics {
-        let prometheus_handle = prometheus_exporter::install_recorder("katana")?;
-        let reports = db.map(|db| vec![Box::new(db) as Box<dyn Report>]).unwrap_or_default();
-
-        prometheus_exporter::serve(
-            addr,
-            prometheus_handle,
-            metrics_process::Collector::default(),
-            reports,
-        )
-        .await?;
-
-        info!(%addr, "Metrics endpoint started.");
-    }
-
-    // --- create a TaskManager using the ambient Tokio runtime
-
-    let task_manager = TaskManager::current();
-
-    // --- build sequencing stage
-
-    #[cfg(feature = "messaging")]
-    let messaging =
-        if let Some(config) = sequencer_config.messaging.clone() { Some(config) } else { None };
-
-    let sequencing = Box::new(stage::Sequencing::new(
-        pool.clone(),
-        backend.clone(),
-        task_manager.clone(),
-        block_producer.clone(),
-        messaging,
-    ));
-
-    // --- build and start the pipeline
-
-    let mut pipeline = Pipeline::new();
-    pipeline.add_stage(sequencing);
-
-    task_manager.spawn(pipeline.into_future());
-
-    // --- spawn rpc server
-
-    let node_components = (pool.clone(), backend.clone(), block_producer.clone(), validator);
-    let rpc = spawn(node_components, server_config).await?;
-=======
 
     let node = Node {
         db,
@@ -355,7 +291,6 @@
         prometheus_handle,
         task_manager: TaskManager::current(),
     };
->>>>>>> 18bddac3
 
     Ok(node)
 }
