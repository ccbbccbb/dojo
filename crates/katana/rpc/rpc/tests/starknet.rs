--- conflicted
+++ resolved
@@ -949,10 +949,6 @@
     let rec = dojo_utils::TransactionWaiter::new(res.transaction_hash, &provider).await.unwrap();
     let status = rec.receipt.execution_result().status();
     assert_eq!(status, TransactionExecutionStatus::Succeeded);
-<<<<<<< HEAD
-=======
-
-    Ok(())
 }
 
 #[tokio::test]
@@ -1147,5 +1143,4 @@
     } else {
         panic!("expected block with transaction receipts")
     }
->>>>>>> 71db0b4f
 }